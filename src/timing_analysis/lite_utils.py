import numpy as np
import astropy.units as u
from astropy import log
import matplotlib.pyplot as plt
from datetime import datetime
from datetime import date
import yaml
import os
import timing_analysis.par_checker as pc

# Read tim/par files
import pint.toa as toa
import pint.models as models
import pint.residuals
from pint.modelutils import model_equatorial_to_ecliptic

from pint.models.parameter import maskParameter
from pint.models.timing_model import Component

def write_par(fitter,toatype='',addext=''):
    """Writes a timing model object to a par file in the working directory.

    Parameters
    ==========
    fitter: `pint.fitter` object
    toatype: str, optional
        if set, adds nb/wb.par
    addext: str, optional
        if set, adds extension to date
    """
    source = fitter.get_allparams()['PSR'].value
    date_str = date.today().strftime('%Y%m%d')
    if toatype:
        outfile = '%s_PINT_%s%s.%s.par' % (source,date_str,addext,toatype.lower())
    else:
        outfile = '%s_PINT_%s%s.par' % (source,date_str,addext)

    fout=open(outfile,'w')
    fout.write(fitter.model.as_parfile())
    fout.close()


def write_include_tim(source,tim_file_list):
    """Writes file listing tim files to load as one PINT toa object (using INCLUDE).

    Parameters
    ==========
    source: string
        pulsar name
    tim_file_list: list
        tim files to include

    Returns
    =======
    out_tim: tim filename string
    """
    out_tim = '%s.tim' % (source)
    f = open(out_tim,'w')

    for tf in tim_file_list:
        f.write('INCLUDE %s\n' % (tf))

    f.close()
    return out_tim

def center_epochs(model,toas):
    """Center PEPOCH (POSEPOCH, DMEPOCH) using min/max TOA values.

    Parameters
    ==========
    model: `pint.model.TimingModel` object
    toas: `pint.toa.TOAs` object

    Returns
    =======
    model: `pint.model.TimingModel` object
        with centered epoch(s)
    """
    midmjd=(toas.get_mjds().value.max()+toas.get_mjds().value.min())/2.
    model.change_pepoch(midmjd)

    try:
        model.change_posepoch(midmjd)
    except:
        pass

    try:
        model.change_dmepoch(midmjd)
    except:
        pass

    return model

def check_fit(fitter,skip_check=None):
    """Check that pertinent parameters are unfrozen.

    Note: process of doing this robustly for binary models is not yet automated. Checks are
    functions from par_checker.py.

    Parameters
    ==========
    fitter: `pint.fitter` object
    skip_check: list of checks to be skipped (examples: 'spin'; 'spin,astrometry') 
                can be a list object or a string with comma-separated values
    """
    if skip_check:
        if type(skip_check)==str:
            skiplist = skip_check.split(',')
        else:
            skiplist = skip_check
    else:
        skiplist = []

    if 'spin' in skiplist:
        log.info("Skipping spin parameter check")
    else:
        pc.check_spin(fitter.model)

    if 'astrometry' in skiplist:
        log.info("Skipping astrometry parameter check")
    else:
        pc.check_astrometry(fitter.model)

def add_feJumps(mo,rcvrs):
    """Automatically add appropriate jumps based on receivers present

    Parameters
    ==========
    mo: `pint.model.TimingModel` object
    rcvrs: list
        receivers present in TOAs
    """
    # Might want a warning here if no jumps are necessary.
    if len(rcvrs) <= 1:
        return

    if not 'PhaseJump' in mo.components.keys():
        log.info("No frontends JUMPed.")
        log.info(f"Adding frontend JUMP {rcvrs[0]}")
        all_components = Component.component_types
        phase_jump_instance = all_components['PhaseJump']()
        mo.add_component(phase_jump_instance)

        mo.JUMP1.key = '-fe'
        mo.JUMP1.key_value = [rcvrs[0]]
        mo.JUMP1.value = 0.0
        mo.JUMP1.frozen = False

    phasejump = mo.components['PhaseJump']
    all_jumps = phasejump.get_jump_param_objects()
    jump_rcvrs = [x.key_value[0] for x in all_jumps if x.key == '-fe']
    missing_fe_jumps = list(set(rcvrs) - set(jump_rcvrs))

    if len(missing_fe_jumps):
        if len(missing_fe_jumps) == 1:
            log.info('Exactly one frontend not JUMPed.')
        else:
            log.info(f"Frontends not JUMPed: {missing_fe_jumps}...")
    else:
        log.warning("All frontends are JUMPed. One JUMP should be removed from the .par file.")
    if len(missing_fe_jumps) > 1:
        for j in missing_fe_jumps[:-1]:
            log.info(f"Adding frontend JUMP {j}")
            JUMPn = maskParameter('JUMP',key='-fe',key_value=[j],value=0.0,units=u.second)
            phasejump.add_param(JUMPn,setup=True)

def add_feDMJumps(mo,rcvrs):
    """Automatically add appropriate dmjumps based on receivers present

    Parameters
    ==========
    mo: `pint.model.TimingModel` object
    rcvrs: list
        receivers present in TOAs
    """

    if not 'DispersionJump' in mo.components.keys():
        log.info("No frontends DMJUMPed.")
        log.info(f"Adding frontend DMJUMP {rcvrs[0]}")
        all_components = Component.component_types
        dmjump_instance = all_components['DispersionJump']()
        mo.add_component(dmjump_instance)

        mo.DMJUMP1.key = '-fe'
        mo.DMJUMP1.key_value = [rcvrs[0]]
        mo.DMJUMP1.value = 0.0
        mo.DMJUMP1.frozen = False

    dmjump = mo.components['DispersionJump']
    all_dmjumps = [getattr(dmjump, param) for param in dmjump.params]
    dmjump_rcvrs = [x.key_value[0] for x in all_dmjumps if x.key == '-fe']
    missing_fe_dmjumps = list(set(rcvrs) - set(dmjump_rcvrs))

    if len(missing_fe_dmjumps):
        log.info(f"Frontends not DMJUMPed: {missing_fe_dmjumps}")
    else:
        log.info(f"All frontends are DMJUMPed.")
    if len(missing_fe_dmjumps):
        for j in missing_fe_dmjumps:
            log.info(f"Adding frontend DMJUMP {j}")
            DMJUMPn = maskParameter('DMJUMP',key='-fe',key_value=[j],value=0.0,units=u.pc*u.cm**-3)
            dmjump.add_param(DMJUMPn,setup=True)

def large_residuals(fo,threshold_us):
    """Quick and dirty routine to find outlier residuals based on some threshold.

    Parameters
    ==========
    fo: `pint.fitter` object
    threshold_us: float
        not a quantity, but threshold for residuals larger (magnitude) than some delay in microseconds

    Returns
    =======
    None
        prints bad-toa lines that can be copied directly into a yaml file
    """

    badtoalist = np.where(np.abs(fo.resids_init.time_resids.to(u.us)) > threshold_us*u.us)
    for i in badtoalist[0]:
        name = fo.toas.get_flag_value('name')[0][i]
        chan = fo.toas.get_flag_value('chan')[0][i]
        subint = fo.toas.get_flag_value('subint')[0][i]
        print('    - [\'%s\',%i,%i]'%(name,chan,subint))

def compare_models(fo,model_to_compare=None,verbosity='check',threshold_sigma=3.,nodmx=True):
    """Wrapper function to compare post-fit results to a user-specified comparison model.

    Parameters
    ==========
    fo: `pint.fitter` object
    model_to_compare: string or Nonetype, optional
        model to compare with the post-fit model
    verbosity: string, optional
        verbosity of output from model.compare
        options are "max", "med", "min", "check". Use ?model.compare for more info.
    threshold_sigma: float, optional
        sigma cutoff for parameter comparison
    nodmx: bool, optional
        when True, omit DMX comparison

    Returns
    =======
    str or None
        returns ascii table when verbosity is not set to "check"; also returns astropy.log statements
    """

    if model_to_compare is not None:
        comparemodel=models.get_model(model_to_compare)
    else:
        comparemodel=fo.model_init
    return comparemodel.compare(fo.model,verbosity=verbosity,nodmx=nodmx,threshold_sigma=threshold_sigma)

<<<<<<< HEAD
def new_changelog_entry(tag, note):
    """Checks for valid tag and auto-generates entry to be copy/pasted into .yaml changelog block.

    Your NANOGrav email (before the @) and the date will be printed automatically. The "tag"
    describes the type of change, and the "note" is a short (git-commit-like) description of
    the change. Entry should be manually appended to .yaml by the user.

    Valid tags:
      - INIT: creation of the .yaml file
=======
def remove_noise(model, noise_components=['ScaleToaError','ScaleDmError',
    'EcorrNoise','PLRedNoise']):
    """Removes noise model components from the input timing model.

    Parameters
    ==========
    model: PINT model object
    noise_components: list of model component names to remove from model
    """
    for component in noise_components:
        if component in model.components:
            msg = f"Removing {component} from model."
            log.info(msg)
            model.remove_component(component)
    return

def get_receivers(toas):
    """Returns a list of receivers present in the tim file(s)

    Parameters
    ==========
    toas: `pint.toa.TOAs` object

    Returns
    =======
    receivers: list of strings
        unique set of receivers present in input toas
    """
    receivers = list(set([str(f) for f in set(toas.get_flag_value('fe')[0])]))
    return receivers

def append_changelog(tag, note):
    """Function to print log entry in YAML format (to be manually appended to YAML by user).
    Your username and the date will be printed automatically.
    The "tag" describes the type of change, and the "note" is a git commit-like note to describe the change.
    The log is meant to track only substantial changes for which long-term records should exist.
    You must pick the correct "tag" from the following:
      - INIT: creation of the YAML
>>>>>>> a8bd0f49
      - ADD or REMOVE: adding or removing a parameter
      - BINARY: change in the binary model or binary parameters
      - NOISE: changes in noise parameters
      - CURATE: adding / removing TOAs, or changing S/N threshold
<<<<<<< HEAD
=======
    In the future this should check if the keyword exists and add entries automatically.
>>>>>>> a8bd0f49
    """
    VALID_TAGS = ['TEST','INIT','ADD','REMOVE','BINARY','NOISE','CURATE']
    vtstr = ', '.join(VALID_TAGS)
    if tag not in VALID_TAGS:
        msg = f'{tag} is not a valid tag; valid tags are: {vtstr}.'
        log.error(msg)
    else:
        # Read the git user.email from .gitconfig, return exception if not set
        stream = os.popen('git config --get user.email')
        username = stream.read().rstrip().split('@')[0]

        if not username:
<<<<<<< HEAD
            msg = 'Update your git config with... git config --global user.email \"your.email@nanograv.org\"'
            log.error(msg)
=======
            print('I couldn\'t pull your name from your git config file. You can update it using the following:')
            print('git config --global user.name \"FIRST_NAME LAST_NAME\"\n')
            username = 'Anonymous'
    except:
        print('Something went very wrong grabbing your git user.name')
        username = 'Anonymous'

    # Grab the date and put it in YYYY-MM-DD format
    now = datetime.now()
    date = now.strftime('%Y-%m-%d')
    print('Each YAML file should have a "changelog" keyword. Please append this ENTIRE, EXACT log entry to the YAML:')
    print('  - \'%s %s %s: %s\'\n'%(date,username,tag,note))

def print_changelog(config_file):
    """Function to print changelog from YAML in human-readable format in the notebook.
    Takes that YAML ("config_file") as its only argument.
    """
    # Read from YAML
    stream = open(config_file, 'r')
    configDict = yaml.safe_load(stream)
    # If there's a changelog, write out its contents. If not, complain.
    if 'changelog' in configDict.keys():
        print('YAML changelog as of %s GMT:'%(datetime.now().strftime('%Y-%m-%d %H:%M:%S')))
        if configDict['changelog'] is not None:
            for cl in configDict['changelog']:
                print('  - %s'%(cl))
>>>>>>> a8bd0f49
        else:
            # Date in YYYY-MM-DD format
            now = datetime.now()
            date = now.strftime('%Y-%m-%d')
            print(f'  - \'{date} {username} {tag}: {note}\'')<|MERGE_RESOLUTION|>--- conflicted
+++ resolved
@@ -251,7 +251,6 @@
         comparemodel=fo.model_init
     return comparemodel.compare(fo.model,verbosity=verbosity,nodmx=nodmx,threshold_sigma=threshold_sigma)
 
-<<<<<<< HEAD
 def new_changelog_entry(tag, note):
     """Checks for valid tag and auto-generates entry to be copy/pasted into .yaml changelog block.
 
@@ -261,54 +260,10 @@
 
     Valid tags:
       - INIT: creation of the .yaml file
-=======
-def remove_noise(model, noise_components=['ScaleToaError','ScaleDmError',
-    'EcorrNoise','PLRedNoise']):
-    """Removes noise model components from the input timing model.
-
-    Parameters
-    ==========
-    model: PINT model object
-    noise_components: list of model component names to remove from model
-    """
-    for component in noise_components:
-        if component in model.components:
-            msg = f"Removing {component} from model."
-            log.info(msg)
-            model.remove_component(component)
-    return
-
-def get_receivers(toas):
-    """Returns a list of receivers present in the tim file(s)
-
-    Parameters
-    ==========
-    toas: `pint.toa.TOAs` object
-
-    Returns
-    =======
-    receivers: list of strings
-        unique set of receivers present in input toas
-    """
-    receivers = list(set([str(f) for f in set(toas.get_flag_value('fe')[0])]))
-    return receivers
-
-def append_changelog(tag, note):
-    """Function to print log entry in YAML format (to be manually appended to YAML by user).
-    Your username and the date will be printed automatically.
-    The "tag" describes the type of change, and the "note" is a git commit-like note to describe the change.
-    The log is meant to track only substantial changes for which long-term records should exist.
-    You must pick the correct "tag" from the following:
-      - INIT: creation of the YAML
->>>>>>> a8bd0f49
       - ADD or REMOVE: adding or removing a parameter
       - BINARY: change in the binary model or binary parameters
       - NOISE: changes in noise parameters
       - CURATE: adding / removing TOAs, or changing S/N threshold
-<<<<<<< HEAD
-=======
-    In the future this should check if the keyword exists and add entries automatically.
->>>>>>> a8bd0f49
     """
     VALID_TAGS = ['TEST','INIT','ADD','REMOVE','BINARY','NOISE','CURATE']
     vtstr = ', '.join(VALID_TAGS)
@@ -321,37 +276,8 @@
         username = stream.read().rstrip().split('@')[0]
 
         if not username:
-<<<<<<< HEAD
             msg = 'Update your git config with... git config --global user.email \"your.email@nanograv.org\"'
             log.error(msg)
-=======
-            print('I couldn\'t pull your name from your git config file. You can update it using the following:')
-            print('git config --global user.name \"FIRST_NAME LAST_NAME\"\n')
-            username = 'Anonymous'
-    except:
-        print('Something went very wrong grabbing your git user.name')
-        username = 'Anonymous'
-
-    # Grab the date and put it in YYYY-MM-DD format
-    now = datetime.now()
-    date = now.strftime('%Y-%m-%d')
-    print('Each YAML file should have a "changelog" keyword. Please append this ENTIRE, EXACT log entry to the YAML:')
-    print('  - \'%s %s %s: %s\'\n'%(date,username,tag,note))
-
-def print_changelog(config_file):
-    """Function to print changelog from YAML in human-readable format in the notebook.
-    Takes that YAML ("config_file") as its only argument.
-    """
-    # Read from YAML
-    stream = open(config_file, 'r')
-    configDict = yaml.safe_load(stream)
-    # If there's a changelog, write out its contents. If not, complain.
-    if 'changelog' in configDict.keys():
-        print('YAML changelog as of %s GMT:'%(datetime.now().strftime('%Y-%m-%d %H:%M:%S')))
-        if configDict['changelog'] is not None:
-            for cl in configDict['changelog']:
-                print('  - %s'%(cl))
->>>>>>> a8bd0f49
         else:
             # Date in YYYY-MM-DD format
             now = datetime.now()
