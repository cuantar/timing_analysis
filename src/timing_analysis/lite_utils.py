import numpy as np
import astropy.units as u
from astropy import log
import matplotlib.pyplot as plt
from datetime import datetime
from datetime import date
import yaml
import os
import timing_analysis.par_checker as pc

# Read tim/par files
import pint.toa as toa
import pint.models as models
import pint.residuals
from pint.modelutils import model_equatorial_to_ecliptic

from pint.models.parameter import maskParameter
from pint.models.timing_model import Component

def write_par(fitter,toatype='',addext=''):
    """Writes a timing model object to a par file in the working directory.

    Parameters
    ==========
    fitter: `pint.fitter` object
    toatype: str, optional
        if set, adds nb/wb.par
    addext: str, optional
        if set, adds extension to date
    """
    source = fitter.get_allparams()['PSR'].value
    date_str = date.today().strftime('%Y%m%d')
    if toatype:
        outfile = '%s_PINT_%s%s.%s.par' % (source,date_str,addext,toatype.lower())
    else:
        outfile = '%s_PINT_%s%s.par' % (source,date_str,addext)

    fout=open(outfile,'w')
    fout.write(fitter.model.as_parfile())
    fout.close()


def write_include_tim(source,tim_file_list):
    """Writes file listing tim files to load as one PINT toa object (using INCLUDE).

    Parameters
    ==========
    source: string
        pulsar name
    tim_file_list: list
        tim files to include

    Returns
    =======
    out_tim: tim filename string
    """
    out_tim = '%s.tim' % (source)
    f = open(out_tim,'w')

    for tf in tim_file_list:
        f.write('INCLUDE %s\n' % (tf))

    f.close()
    return out_tim

def center_epochs(model,toas):
    """Center PEPOCH (POSEPOCH, DMEPOCH) using min/max TOA values.

    Parameters
    ==========
    model: `pint.model.TimingModel` object
    toas: `pint.toa.TOAs` object

    Returns
    =======
    model: `pint.model.TimingModel` object
        with centered epoch(s)
    """
    midmjd=(toas.get_mjds().value.max()+toas.get_mjds().value.min())/2.
    model.change_pepoch(midmjd)

    try:
        model.change_posepoch(midmjd)
    except:
        pass

    try:
        model.change_dmepoch(midmjd)
    except:
        pass

    return model

def check_fit(fitter,skip_check=None):
    """Check that pertinent parameters are unfrozen.

    Note: process of doing this robustly for binary models is not yet automated. Checks are
    functions from par_checker.py.

    Parameters
    ==========
    fitter: `pint.fitter` object
    skip_check: list of checks to be skipped (examples: 'spin'; 'spin,astrometry') 
                can be a list object or a string with comma-separated values
    """
    if skip_check:
        if type(skip_check)==str:
            skiplist = skip_check.split(',')
        else:
            skiplist = skip_check
    else:
        skiplist = []

    if 'spin' in skiplist:
        log.info("Skipping spin parameter check")
    else:
        pc.check_spin(fitter.model)

    if 'astrometry' in skiplist:
        log.info("Skipping astrometry parameter check")
    else:
        pc.check_astrometry(fitter.model)

def add_feJumps(mo,rcvrs):
    """Automatically add appropriate jumps based on receivers present

    Parameters
    ==========
    mo: `pint.model.TimingModel` object
    rcvrs: list
        receivers present in TOAs
    """
    # Might want a warning here if no jumps are necessary.
    if len(rcvrs) <= 1:
        return

    if not 'PhaseJump' in mo.components.keys():
        log.info("No frontends JUMPed.")
        log.info(f"Adding frontend JUMP {rcvrs[0]}")
        all_components = Component.component_types
        phase_jump_instance = all_components['PhaseJump']()
        mo.add_component(phase_jump_instance)

        mo.JUMP1.key = '-fe'
        mo.JUMP1.key_value = [rcvrs[0]]
        mo.JUMP1.value = 0.0
        mo.JUMP1.frozen = False

    phasejump = mo.components['PhaseJump']
    all_jumps = phasejump.get_jump_param_objects()
    jump_rcvrs = [x.key_value[0] for x in all_jumps if x.key == '-fe']
    missing_fe_jumps = list(set(rcvrs) - set(jump_rcvrs))

    if len(missing_fe_jumps):
        if len(missing_fe_jumps) == 1:
            log.info('Exactly one frontend not JUMPed.')
        else:
            log.info(f"Frontends not JUMPed: {missing_fe_jumps}...")
    else:
        log.warning("All frontends are JUMPed. One JUMP should be removed from the .par file.")
    if len(missing_fe_jumps) > 1:
        for j in missing_fe_jumps[:-1]:
            log.info(f"Adding frontend JUMP {j}")
            JUMPn = maskParameter('JUMP',key='-fe',key_value=[j],value=0.0,units=u.second)
            phasejump.add_param(JUMPn,setup=True)

def add_feDMJumps(mo,rcvrs):
    """Automatically add appropriate dmjumps based on receivers present

    Parameters
    ==========
    mo: `pint.model.TimingModel` object
    rcvrs: list
        receivers present in TOAs
    """

    if not 'DispersionJump' in mo.components.keys():
        log.info("No frontends DMJUMPed.")
        log.info(f"Adding frontend DMJUMP {rcvrs[0]}")
        all_components = Component.component_types
        dmjump_instance = all_components['DispersionJump']()
        mo.add_component(dmjump_instance)

        mo.DMJUMP1.key = '-fe'
        mo.DMJUMP1.key_value = [rcvrs[0]]
        mo.DMJUMP1.value = 0.0
        mo.DMJUMP1.frozen = False

    dmjump = mo.components['DispersionJump']
    all_dmjumps = [getattr(dmjump, param) for param in dmjump.params]
    dmjump_rcvrs = [x.key_value[0] for x in all_dmjumps if x.key == '-fe']
    missing_fe_dmjumps = list(set(rcvrs) - set(dmjump_rcvrs))

    if len(missing_fe_dmjumps):
        log.info(f"Frontends not DMJUMPed: {missing_fe_dmjumps}")
    else:
        log.info(f"All frontends are DMJUMPed.")
    if len(missing_fe_dmjumps):
        for j in missing_fe_dmjumps:
            log.info(f"Adding frontend DMJUMP {j}")
            DMJUMPn = maskParameter('DMJUMP',key='-fe',key_value=[j],value=0.0,units=u.pc*u.cm**-3)
            dmjump.add_param(DMJUMPn,setup=True)

def large_residuals(fo,threshold_us):
    """Quick and dirty routine to find outlier residuals based on some threshold.

    Parameters
    ==========
    fo: `pint.fitter` object
    threshold_us: float
        not a quantity, but threshold for residuals larger (magnitude) than some delay in microseconds

    Returns
    =======
    None
        prints bad-toa lines that can be copied directly into a yaml file
    """

    badtoalist = np.where(np.abs(fo.resids_init.time_resids.to(u.us)) > threshold_us*u.us)
    for i in badtoalist[0]:
        name = fo.toas.get_flag_value('name')[0][i]
        chan = fo.toas.get_flag_value('chan')[0][i]
        subint = fo.toas.get_flag_value('subint')[0][i]
        print('    - [\'%s\',%i,%i]'%(name,chan,subint))

def compare_models(fo,model_to_compare=None,verbosity='check',threshold_sigma=3.,nodmx=True):
    """Wrapper function to compare post-fit results to a user-specified comparison model.

    Parameters
    ==========
    fo: `pint.fitter` object
    model_to_compare: string or Nonetype, optional
        model to compare with the post-fit model
    verbosity: string, optional
        verbosity of output from model.compare
        options are "max", "med", "min", "check". Use ?model.compare for more info.
    threshold_sigma: float, optional
        sigma cutoff for parameter comparison
    nodmx: bool, optional
        when True, omit DMX comparison

    Returns
    =======
    str or None
        returns ascii table when verbosity is not set to "check"; also returns astropy.log statements
    """

    if model_to_compare is not None:
        comparemodel=models.get_model(model_to_compare)
    else:
        comparemodel=fo.model_init
    return comparemodel.compare(fo.model,verbosity=verbosity,nodmx=nodmx,threshold_sigma=threshold_sigma)

<<<<<<< HEAD
def remove_noise(model, noise_components=['ScaleToaError','ScaleDmError',
    'EcorrNoise','PLRedNoise']):
    """Removes noise model components from the input timing model.

    Parameters
    ==========
    model: PINT model object
    noise_components: list of model component names to remove from model
    """
    for component in noise_components:
        if component in model.components:
            msg = f"Removing {component} from model."
            log.info(msg)
            model.remove_component(component)
    return

def get_receivers(toas):
    """Returns a list of receivers present in the tim file(s)

    Parameters
    ==========
    toas: `pint.toa.TOAs` object

    Returns
    =======
    receivers: list of strings
        unique set of receivers present in input toas
    """
    receivers = list(set([str(f) for f in set(toas.get_flag_value('fe')[0])]))
    return receivers
=======
def append_changelog(tag, note):
    """Function to print log entry in YAML format (to be manually appended to YAML by user).
    Your username and the date will be printed automatically.
    The "tag" describes the type of change, and the "note" is a git commit-like note to describe the change.
    The log is meant to track only substantial changes for which long-term records should exist.
    You must pick the correct "tag" from the following:
      - INIT: creation of the YAML
      - ADD or REMOVE: adding or removing a parameter
      - BINARY: change in the binary model or binary parameters
      - NOISE: changes in noise parameters
      - CURATE: adding / removing TOAs, or changing S/N threshold 
    In the future this should check if the keyword exists and add entries automatically.
    """
    # Try to get the git username, but if it's not set, you're anonymous
    try:
        stream = os.popen('git config --get user.name')
        username = stream.read().rstrip()
        if not username:
            print('I couldn\'t pull your name from your git config file. You can update it using the following:')
            print('git config --global user.name \"FIRST_NAME LAST_NAME\"\n')
            username = 'Anonymous'
    except:
        print('Something went very wrong grabbing your git user.name')
        username = 'Anonymous'
        
    # Grab the date and put it in YYYY-MM-DD format
    now = datetime.now()
    date = now.strftime('%Y-%m-%d')
    print('Each YAML file should have a "changelog" keyword. Please append this ENTIRE, EXACT log entry to the YAML:')
    print('  - \'%s %s %s: %s\'\n'%(date,username,tag,note))

def print_changelog(config_file):
    """Function to print changelog from YAML in human-readable format in the notebook. 
    Takes that YAML ("config_file") as its only argument.
    """
    # Read from YAML
    stream = open(config_file, 'r')
    configDict = yaml.safe_load(stream)
    # If there's a changelog, write out its contents. If not, complain.
    if 'changelog' in configDict.keys():
        print('YAML changelog as of %s GMT:'%(datetime.now().strftime('%Y-%m-%d %H:%M:%S')))
        if configDict['changelog'] is not None:
            for cl in configDict['changelog']:
                print('  - %s'%(cl))
        else:
            print('  - No changelog entries appear in our records, so they don\'t exist.\n')
    else:
        print('YAML config file doesn\'t include a changelog. Please append \'changelog:\' to it and add entries below that.')
>>>>>>> 2e579c24
<|MERGE_RESOLUTION|>--- conflicted
+++ resolved
@@ -251,7 +251,6 @@
         comparemodel=fo.model_init
     return comparemodel.compare(fo.model,verbosity=verbosity,nodmx=nodmx,threshold_sigma=threshold_sigma)
 
-<<<<<<< HEAD
 def remove_noise(model, noise_components=['ScaleToaError','ScaleDmError',
     'EcorrNoise','PLRedNoise']):
     """Removes noise model components from the input timing model.
@@ -282,7 +281,7 @@
     """
     receivers = list(set([str(f) for f in set(toas.get_flag_value('fe')[0])]))
     return receivers
-=======
+
 def append_changelog(tag, note):
     """Function to print log entry in YAML format (to be manually appended to YAML by user).
     Your username and the date will be printed automatically.
@@ -293,7 +292,7 @@
       - ADD or REMOVE: adding or removing a parameter
       - BINARY: change in the binary model or binary parameters
       - NOISE: changes in noise parameters
-      - CURATE: adding / removing TOAs, or changing S/N threshold 
+      - CURATE: adding / removing TOAs, or changing S/N threshold
     In the future this should check if the keyword exists and add entries automatically.
     """
     # Try to get the git username, but if it's not set, you're anonymous
@@ -307,7 +306,7 @@
     except:
         print('Something went very wrong grabbing your git user.name')
         username = 'Anonymous'
-        
+
     # Grab the date and put it in YYYY-MM-DD format
     now = datetime.now()
     date = now.strftime('%Y-%m-%d')
@@ -315,7 +314,7 @@
     print('  - \'%s %s %s: %s\'\n'%(date,username,tag,note))
 
 def print_changelog(config_file):
-    """Function to print changelog from YAML in human-readable format in the notebook. 
+    """Function to print changelog from YAML in human-readable format in the notebook.
     Takes that YAML ("config_file") as its only argument.
     """
     # Read from YAML
@@ -330,5 +329,4 @@
         else:
             print('  - No changelog entries appear in our records, so they don\'t exist.\n')
     else:
-        print('YAML config file doesn\'t include a changelog. Please append \'changelog:\' to it and add entries below that.')
->>>>>>> 2e579c24
+        print('YAML config file doesn\'t include a changelog. Please append \'changelog:\' to it and add entries below that.')