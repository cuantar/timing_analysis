--- conflicted
+++ resolved
@@ -352,11 +352,7 @@
     log.info('Removing pre-existing noise parameters...')
     for component in noise_components:
         if component in model.components:
-<<<<<<< HEAD
-            log.info("Removing {component} from model.")
-=======
             log.info(f"Removing {component} from model.")
->>>>>>> b72aa387
             model.remove_component(component)
     return
 
